// CARLA, Copyright (C) 2017 Computer Vision Center (CVC)

#include "Carla.h"
#include "AICarlaVehicleController.h"

#include "Components/BoxComponent.h"
#include "Components/SphereComponent.h"
#include "Kismet/KismetMathLibrary.h"
#include "WheeledVehicle.h"
#include "WheeledVehicleMovementComponent.h"
#include "EngineUtils.h"
#include "GameFramework/Pawn.h"
#include "CityMapGenerator.h"
#include "Tagger.h"
#include "TrafficLight.h"
#include "math.h"
#include <DrawDebugHelpers.h>

#include "MapGen/RoadMap.h"


// Find first component of type road.
static bool RayTrace(
    UWorld *World,
    const FVector &Start,
    const FVector &End,
    bool &Stop)
{

  FHitResult Hit;
  TArray <FHitResult> OutHits;
  static FName TraceTag = FName(TEXT("VehicleTrace"));
<<<<<<< HEAD
  
  ///World->DebugDrawTraceTag = TraceTag;
  
=======

  // World->DebugDrawTraceTag = TraceTag;

>>>>>>> ed69bbc3
  const bool Success = World->LineTraceMultiByObjectType(
        OutHits,
        Start,
        End,
        FCollisionObjectQueryParams(ECollisionChannel::ECC_Vehicle),
        FCollisionQueryParams(TraceTag, true));


  if (Success) {
    for (FHitResult &Item : OutHits) {
      if (ATagger::MatchComponent(*Item.Component, ECityObjectLabel::Vehicles)) {
        Stop = true;
        return true;
      }
    }
  }
  return false;
}



AAICarlaVehicleController::AAICarlaVehicleController() :
  Super(),
  MovementComponent(nullptr),
  TrafficLightStop(false)
{
  bAutoManageActiveCameraTarget = false;
  //MAX_SPEED = ((rand() * 10) - 5) + MAX_SPEED;
}

AAICarlaVehicleController::~AAICarlaVehicleController() {}

// =============================================================================
// -- APlayerController --------------------------------------------------------
// =============================================================================

void AAICarlaVehicleController::SetupInputComponent(){ Super::SetupInputComponent(); }

void AAICarlaVehicleController::Possess(APawn *aPawn)
{
  Super::Possess(aPawn);

  if (IsPossessingAVehicle()) {
    UE_LOG(LogCarla, Error, TEXT("Controller already possessing a pawn!"));
    return;
  }

  auto *WheeledVehicle = Cast<AWheeledVehicle>(aPawn);
  if (WheeledVehicle != nullptr) {

    // Bind hit events.
    // aPawn->OnActorHit.AddDynamic(this, &AAICarlaVehicleController::OnCollisionEvent);
    // Get vehicle movement component.
    MovementComponent = WheeledVehicle->GetVehicleMovementComponent();
    check(MovementComponent != nullptr);

    // Get vehicle box component.
    TArray<UBoxComponent *> BoundingBoxes;
    WheeledVehicle->GetComponents<UBoxComponent>(BoundingBoxes);

    if (BoundingBoxes.Num() > 0) {
      VehicleBounds = BoundingBoxes[0];
    } else {
      UE_LOG(LogCarla, Error, TEXT("Pawn is missing the bounding box!"));
    }
<<<<<<< HEAD
=======

/*
    ////////////////////////////////
    if (VehicleBounds != nullptr){
      FVector BoxExtent = VehicleBounds->GetScaledBoxExtent();


       USphereComponent* rightSphere = NewObject<USphereComponent>(VehicleBounds, TEXT("Right"));
       if(rightSphere)
       {
           rightSphere->RegisterComponent();
           rightSphere->SetupAttachment(RootComponent);
           //rightSphere->AttachToComponent(RootComponent, FAttachmentTransformRules::KeepRelativeTransform);
       }

       USphereComponent* leftSphere = NewObject<USphereComponent>(VehicleBounds, TEXT("Left"));
       if(leftSphere)
       {
           leftSphere->RegisterComponent();
           leftSphere->SetupAttachment(RootComponent);
           //leftSphere->AttachToComponent(RootComponent, FAttachmentTransformRules::KeepRelativeTransform);
       }


        //CompClass can be a BP
        //USphereComponent* SphereVisual = ConstructObject<USphereComponent>(USphereComponent::StaticClass, this, name);
        USphereComponent* rightSphere = GetOwner() -> CreateDefaultSubobject<USphereComponent>(TEXT("Right"));
        RootComponent = rightSphere;

         //could use different than Root Comp
      if (rightSphere)
      {
          //SphereVisual->SetStaticMesh(SphereVisualAsset.Object);
          rightSphere->RegisterComponent();
          rightSphere->SetRelativeLocation(FVector(BoxExtent.X/2.0, 50.0 + BoxExtent.Y/2.0, 0.0));
          rightSphere->SetWorldScale3D(FVector(1.0f));
          rightSphere->AttachToComponent(RootComponent, FAttachmentTransformRules::KeepRelativeTransform);
      }

      USphereComponent* leftSphere = GetOwner() -> CreateDefaultSubobject<USphereComponent>(TEXT("Left"));
        RootComponent = leftSphere;

         //could use different than Root Comp
      if (leftSphere)
      {
          //SphereVisual->SetStaticMesh(SphereVisualAsset.Object);
          leftSphere->RegisterComponent();
          leftSphere->SetRelativeLocation(FVector(BoxExtent.X/2.0, 50.0 + BoxExtent.Y/2.0, 0.0));
          leftSphere->SetWorldScale3D(FVector(1.0f));
          leftSphere->AttachToComponent(RootComponent, FAttachmentTransformRules::KeepRelativeTransform);
      }

    }
///////////////////////////////////
    TArray<USphereComponent *> ControlPoints;
    WheeledVehicle->GetComponents<USphereComponent>(ControlPoints);
    if (ControlPoints.Num() > 0) {
      if (ControlPoints[0]->GetName().Equals("Right")){
        VehicleRightControl = ControlPoints[0];
        VehicleLeftControl = ControlPoints[1];
      }
      else{
        VehicleRightControl = ControlPoints[1];
        VehicleLeftControl = ControlPoints[0];
      }
    }else{
      UE_LOG(LogCarla, Error, TEXT("Vehicle control point not found!"));
    }
*/
>>>>>>> ed69bbc3
  }

}

void AAICarlaVehicleController::BeginPlay()
{

  TActorIterator<ACityMapGenerator> It(GetWorld());
  if (It) {
    RoadMap = It->GetRoadMap();
  }

}


void AAICarlaVehicleController::Tick(float DeltaTime){
  Super::PlayerTick(DeltaTime);

  check(MovementComponent != nullptr);

  if (RoadMap == nullptr) {
    UE_LOG(LogCarla, Error, TEXT("Controller doesn't have a road map"));
    return;
  }

  FRoadMapPixelData roadData = RoadMap->GetDataAt(GetPawn()->GetActorLocation());


  float steering = 2.0, throttle = 1.0f;//, brake = 0.0f;

  if (route.Num() > 0){
    steering = GoTo(route[route_it]);
  }
  else{
    steering = CalcStreeringValue();
  }

  const FVector Start = GetPawn()->GetActorLocation() + (GetPawn()->GetActorForwardVector().GetSafeNormal() * (200.0f + VehicleBounds->GetScaledBoxExtent().X/2.0f)) + FVector(0.0f, 0.0f, 50.0f);
  const FVector End = Start + GetPawn()->GetActorForwardVector().GetSafeNormal() * (300.0f + VehicleBounds->GetScaledBoxExtent().X/2.0f);


  auto speed = MovementComponent->GetForwardSpeed() * 0.036f;

  //RayTrace to detect trafficLights or Vehicles
  bool stop;
  auto World = GetWorld();
  if (TrafficLightStop) {
    throttle = Stop(speed); 
  }
  else {
    if (RayTrace(World, Start, End, stop)) {
      if (stop)throttle = Stop(speed);
      else throttle = Move(speed);
    }
    else{
       throttle = Move(speed);
    }
  }
<<<<<<< HEAD
  /*
  UE_LOG(LogCarla, Log,
        TEXT("brake: %f"),
        brake
        );
*/
=======


>>>>>>> ed69bbc3
  MovementComponent->SetSteeringInput(steering);
  MovementComponent->SetThrottleInput(throttle);
  
  //if (throttle == 0.0) brake = 1.0f;//Stop(speed);
  //MovementComponent->SetBrakeInput(brake);

}

float AAICarlaVehicleController::GoTo(FVector objective){

<<<<<<< HEAD
=======
#ifdef CARLA_AI_VEHICLES_EXTRA_LOG
    UE_LOG(LogCarla, Log, TEXT("it: %i"), route_it);
#endif // CARLA_AI_VEHICLES_EXTRA_LOG
>>>>>>> ed69bbc3

    float steering = 0;
    if (objective.Equals(GetPawn()->GetActorLocation(), 80.0f)){
        ++route_it;
      if (route_it == route.Num()){
        route.Empty();
        route_it = 0;
        return CalcStreeringValue();
      }
    }


    FVector direction = objective - GetPawn()->GetActorLocation();
    direction = direction.GetSafeNormal();

    FVector forward = GetPawn()->GetActorForwardVector();

    float dirAngle = direction.UnitCartesianToSpherical().Y;
    float actorAngle = forward.UnitCartesianToSpherical().Y;

    dirAngle *= (180.0f/PI);
    actorAngle *= (180.0/PI);

    float angle = dirAngle - actorAngle;

    if (angle > 180.0f) angle -= 360.0f;
    else if (angle < -180.0f) angle += 360.0f;

    if (angle < -70.0f) steering = -1.0f;
    else if (angle > 70.0f) steering = 1.0f;
    else steering += angle/70.0f;

  return steering;
}

float AAICarlaVehicleController::CalcStreeringValue(){

    float steering = 0;
<<<<<<< HEAD

=======
/*
    if (VehicleRightControl == nullptr || VehicleLeftControl == nullptr){
      UE_LOG(LogCarla, Error, TEXT("Vehicle control point not found!"));
      return 0;
    }
*/
>>>>>>> ed69bbc3
    FVector BoxExtent = VehicleBounds->GetScaledBoxExtent();
    FVector forward = GetPawn()->GetActorForwardVector();

    FVector rightSensorPosition (BoxExtent.X/2.0f, (BoxExtent.Y/2.0f) + 150.0f, 0.0f);
<<<<<<< HEAD
    FVector leftSensorPosition (BoxExtent.X/2.0f, -(BoxExtent.Y/2.0f) - 150.0f, 0.0f);    
=======
    FVector leftSensorPosition (BoxExtent.X/2.0f, -(BoxExtent.Y/2.0f) - 150.0f, 0.0f);


>>>>>>> ed69bbc3


    float forwardMagnitude = BoxExtent.X/2.0f;

    float Magnitude = (float) sqrt(pow((double)leftSensorPosition.X,2.0) + pow((double)leftSensorPosition.Y,2.0));

    //same for the right and left
    float offset = FGenericPlatformMath::Acos(forwardMagnitude/Magnitude);

    float actorAngle = forward.UnitCartesianToSpherical().Y;

    float sinR = FGenericPlatformMath::Sin(actorAngle+offset);
    float cosR = FGenericPlatformMath::Cos(actorAngle+offset);


    float sinL = FGenericPlatformMath::Sin(actorAngle-offset);
    float cosL = FGenericPlatformMath::Cos(actorAngle-offset);

    rightSensorPosition.Y = sinR * Magnitude;
    rightSensorPosition.X = cosR * Magnitude;

    leftSensorPosition.Y = sinL * Magnitude;
    leftSensorPosition.X = cosL * Magnitude;

    FVector rightPositon = GetPawn()->GetActorLocation() + FVector(rightSensorPosition.X, rightSensorPosition.Y, 0.0f);
    FVector leftPosition = GetPawn()->GetActorLocation() + FVector(leftSensorPosition.X, leftSensorPosition.Y, 0.0f);

    FRoadMapPixelData rightRoadData = RoadMap->GetDataAt(rightPositon);
    if (!rightRoadData.IsRoad()) steering -= 0.2f;

    FRoadMapPixelData leftRoadData = RoadMap->GetDataAt(leftPosition);
    if (!leftRoadData.IsRoad()) steering += 0.2f;

    FRoadMapPixelData roadData = RoadMap->GetDataAt(GetPawn()->GetActorLocation());
    if (!roadData.IsRoad()){
      steering = -1;
    }
    else if (roadData.HasDirection()){

      FVector direction = roadData.GetDirection();
      FVector right = rightRoadData.GetDirection();
      FVector left = leftRoadData.GetDirection();


      forward.Z = 0.0f;

      float dirAngle = direction.UnitCartesianToSpherical().Y;
      float rightAngle = right.UnitCartesianToSpherical().Y;
      float leftAngle = left.UnitCartesianToSpherical().Y;

      dirAngle *= (180.0f/PI);
      rightAngle *= (180.0/PI);
      leftAngle *= (180.0/PI);
      actorAngle *= (180.0/PI);

      float min = dirAngle - 90.0f;
      if (min < -180.0f) min = 180.0f + (min + 180.0f);

      float max = dirAngle + 90.0f;
      if (max > 180.0f) max = -180.0f + (max - 180.0f);

      if (dirAngle < -90.0 || dirAngle > 90.0){
        if (rightAngle < min && rightAngle > max) steering -= 0.2f;
        if (leftAngle < min && leftAngle > max) steering += 0.2f;
      }
      else{
        if (rightAngle < min || rightAngle > max) steering -= 0.2f;
        if (leftAngle < min || leftAngle > max) steering += 0.2f;
      }

      float angle = dirAngle - actorAngle;

      if (angle > 180.0f) angle -= 360.0f;
      else if (angle < -180.0f) angle += 360.0f;

      if (angle < -70.0f) steering = -1.0f;
      else if (angle > 70.0f) steering = 1.0f;
      else steering += angle/70.0f;

    }

    return steering;
}

// return throttle value
float AAICarlaVehicleController::Stop(float &speed){
  /*float brake = 1.0f - (speed/MAX_SPEED);

  if (brake < 0.2f) return 0.2f;
  else return brake;*/
  //return 100.0f;
  if (speed >= 1.0) return -speed/MAX_SPEED;
  return 0.0f;
}

<<<<<<< HEAD
// return throttle value
float AAICarlaVehicleController::Move(float &speed){ 
  UE_LOG(LogCarla, Log,
        TEXT("MAX_SPEED: %f   SPEED: %f"),
        MAX_SPEED,
        speed
        );

  if (speed >= MAX_SPEED){
    return 0.0f;
  }
  else if (speed >= MAX_SPEED-10.0f){ 
    return 0.5;
  }
  return  1.0f;
=======
float AAICarlaVehicleController::Move(float &speed){
  return  1.0f - (speed/MAX_SPEED);
>>>>>>> ed69bbc3
}


void AAICarlaVehicleController::RedTrafficLight(bool state){
  if (state) TrafficLightStop = true;
  else TrafficLightStop = false;
}


void AAICarlaVehicleController::NewSpeedLimit(float speed){
<<<<<<< HEAD
  UE_LOG(LogCarla, Log,
        TEXT("New Speed: %f"),
        speed
        );
  MAX_SPEED = speed;
=======
  MAX_SPEED = speed;

#ifdef CARLA_AI_VEHICLES_EXTRA_LOG
  UE_LOG(LogCarla, Log, TEXT("New Speed: %f"), MAX_SPEED);
#endif // CARLA_AI_VEHICLES_EXTRA_LOG
>>>>>>> ed69bbc3
}


void AAICarlaVehicleController::NewRoute(TArray<FVector> positions){
  this->route = positions;
  route_it = 0;
<<<<<<< HEAD
}
=======
}
/*
 bool AAICarlaVehicleController::DoTrace()
 {
    FHitResult RV_Hit(ForceInit);


    FVector Start = GetPawn()->GetActorLocation() + (GetPawn()->GetActorForwardVector() * 250) + FVector(0.0, 0.0, 50.0);

    // you need to add a uproperty to the header file for a float PlayerInteractionDistance
    FVector End = Start + (GetPawn()->GetActorForwardVector() * 500);

    //If Trace Hits anything
    if(  UMyStaticFunctionLibrary::Trace(GetWorld(),GetPawn(),Start,End,HitData)  )
    {
      //Print out the name of the traced actor
      if(HitData.GetActor())
      {
        ClientMessage(HitData.GetActor()->GetName());

              //Print out distance from start of trace to impact point
              ClientMessage("Trace Distance: " + FString::SanitizeFloat(HitData.Distance));
      }
      return true;
    }

    return false;
 }
*/
>>>>>>> ed69bbc3
<|MERGE_RESOLUTION|>--- conflicted
+++ resolved
@@ -30,15 +30,9 @@
   FHitResult Hit;
   TArray <FHitResult> OutHits;
   static FName TraceTag = FName(TEXT("VehicleTrace"));
-<<<<<<< HEAD
-  
-  ///World->DebugDrawTraceTag = TraceTag;
-  
-=======
 
   // World->DebugDrawTraceTag = TraceTag;
 
->>>>>>> ed69bbc3
   const bool Success = World->LineTraceMultiByObjectType(
         OutHits,
         Start,
@@ -104,8 +98,6 @@
     } else {
       UE_LOG(LogCarla, Error, TEXT("Pawn is missing the bounding box!"));
     }
-<<<<<<< HEAD
-=======
 
 /*
     ////////////////////////////////
@@ -175,7 +167,6 @@
       UE_LOG(LogCarla, Error, TEXT("Vehicle control point not found!"));
     }
 */
->>>>>>> ed69bbc3
   }
 
 }
@@ -234,17 +225,7 @@
        throttle = Move(speed);
     }
   }
-<<<<<<< HEAD
-  /*
-  UE_LOG(LogCarla, Log,
-        TEXT("brake: %f"),
-        brake
-        );
-*/
-=======
-
-
->>>>>>> ed69bbc3
+
   MovementComponent->SetSteeringInput(steering);
   MovementComponent->SetThrottleInput(throttle);
   
@@ -255,12 +236,9 @@
 
 float AAICarlaVehicleController::GoTo(FVector objective){
 
-<<<<<<< HEAD
-=======
 #ifdef CARLA_AI_VEHICLES_EXTRA_LOG
     UE_LOG(LogCarla, Log, TEXT("it: %i"), route_it);
 #endif // CARLA_AI_VEHICLES_EXTRA_LOG
->>>>>>> ed69bbc3
 
     float steering = 0;
     if (objective.Equals(GetPawn()->GetActorLocation(), 80.0f)){
@@ -299,28 +277,18 @@
 float AAICarlaVehicleController::CalcStreeringValue(){
 
     float steering = 0;
-<<<<<<< HEAD
-
-=======
 /*
     if (VehicleRightControl == nullptr || VehicleLeftControl == nullptr){
       UE_LOG(LogCarla, Error, TEXT("Vehicle control point not found!"));
       return 0;
     }
 */
->>>>>>> ed69bbc3
     FVector BoxExtent = VehicleBounds->GetScaledBoxExtent();
     FVector forward = GetPawn()->GetActorForwardVector();
 
     FVector rightSensorPosition (BoxExtent.X/2.0f, (BoxExtent.Y/2.0f) + 150.0f, 0.0f);
-<<<<<<< HEAD
     FVector leftSensorPosition (BoxExtent.X/2.0f, -(BoxExtent.Y/2.0f) - 150.0f, 0.0f);    
-=======
     FVector leftSensorPosition (BoxExtent.X/2.0f, -(BoxExtent.Y/2.0f) - 150.0f, 0.0f);
-
-
->>>>>>> ed69bbc3
-
 
     float forwardMagnitude = BoxExtent.X/2.0f;
 
@@ -415,7 +383,7 @@
   return 0.0f;
 }
 
-<<<<<<< HEAD
+
 // return throttle value
 float AAICarlaVehicleController::Move(float &speed){ 
   UE_LOG(LogCarla, Log,
@@ -431,10 +399,6 @@
     return 0.5;
   }
   return  1.0f;
-=======
-float AAICarlaVehicleController::Move(float &speed){
-  return  1.0f - (speed/MAX_SPEED);
->>>>>>> ed69bbc3
 }
 
 
@@ -445,30 +409,22 @@
 
 
 void AAICarlaVehicleController::NewSpeedLimit(float speed){
-<<<<<<< HEAD
-  UE_LOG(LogCarla, Log,
-        TEXT("New Speed: %f"),
-        speed
-        );
-  MAX_SPEED = speed;
-=======
+
   MAX_SPEED = speed;
 
 #ifdef CARLA_AI_VEHICLES_EXTRA_LOG
   UE_LOG(LogCarla, Log, TEXT("New Speed: %f"), MAX_SPEED);
 #endif // CARLA_AI_VEHICLES_EXTRA_LOG
->>>>>>> ed69bbc3
 }
 
 
 void AAICarlaVehicleController::NewRoute(TArray<FVector> positions){
   this->route = positions;
   route_it = 0;
-<<<<<<< HEAD
-}
-=======
-}
+}
+
 /*
+
  bool AAICarlaVehicleController::DoTrace()
  {
     FHitResult RV_Hit(ForceInit);
@@ -495,5 +451,4 @@
 
     return false;
  }
-*/
->>>>>>> ed69bbc3
+*/